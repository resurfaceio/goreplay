--- conflicted
+++ resolved
@@ -25,23 +25,14 @@
 	port int    // Port to listen
 }
 
-<<<<<<< HEAD
+// RAWTCPListen creates a listener to capture traffic from RAW_SOCKET
 func RAWTCPListen(addr string, port int) (rawListener *RAWTCPListener) {
 	rawListener = &RAWTCPListener{}
 
-	rawListener.c_packets = make(chan *TCPPacket)
-	rawListener.c_messages = make(chan *TCPMessage)
-	rawListener.c_del_message = make(chan *TCPMessage)
-=======
-// RAWTCPListen creates a listener to capture traffic from RAW_SOCKET
-func RAWTCPListen(addr string, port int) (listener *RAWTCPListener) {
-	listener = &RAWTCPListener{}
-
-	listener.c_packets = make(chan *TCPPacket, 100)
-	listener.c_messages = make(chan *TCPMessage, 100)
-	listener.c_del_message = make(chan *TCPMessage, 100)
-	listener.messages = make(map[uint32]*TCPMessage)
->>>>>>> e4807b7a
+	rawListener.c_packets = make(chan *TCPPacket, 100)
+	rawListener.c_messages = make(chan *TCPMessage, 100)
+	rawListener.c_del_message = make(chan *TCPMessage, 100)
+	rawListener.messages = make(map[uint32]*TCPMessage)
 
 	rawListener.addr = addr
 	rawListener.port = port
