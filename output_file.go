package main

import (
	"bufio"
	"compress/gzip"
	"fmt"
	"io"
	"log"
	"os"
	"path/filepath"
	"runtime/debug"
	"sort"
	"strconv"
	"strings"
	"sync"
	"time"
)

var dateFileNameFuncs = map[string]func() string{
	"%Y":  func() string { return time.Now().Format("2006") },
	"%m":  func() string { return time.Now().Format("01") },
	"%d":  func() string { return time.Now().Format("02") },
	"%H":  func() string { return time.Now().Format("15") },
	"%M":  func() string { return time.Now().Format("04") },
	"%S":  func() string { return time.Now().Format("05") },
	"%NS": func() string { return fmt.Sprint(time.Now().Nanosecond()) },
}

type FileOutputConfig struct {
	flushInterval time.Duration
	sizeLimit     unitSizeVar
	queueLimit    int
	append        bool
	onClose       func(string)
}

// FileOutput output plugin
type FileOutput struct {
	mu           sync.Mutex
	pathTemplate string
	currentName  string
	file         *os.File
	queueLength  int
	chunkSize    int
	writer       io.Writer

	config *FileOutputConfig
}

// NewFileOutput constructor for FileOutput, accepts path
func NewFileOutput(pathTemplate string, config *FileOutputConfig) *FileOutput {
	o := new(FileOutput)
	o.pathTemplate = pathTemplate
	o.config = config
	o.updateName()

<<<<<<< HEAD
	if o.config.flushInterval == 0 {
		o.config.flushInterval = time.Minute
	}

	// Force flushing every minute
	go func() {
		for {
			time.Sleep(o.config.flushInterval)
			o.flush()
		}
	}()

=======
>>>>>>> c4869d93
	go func() {
		for {
			time.Sleep(time.Second)
			o.updateName()
		}
	}()

	return o
}

func getFileIndex(name string) int {
	ext := filepath.Ext(name)
	withoutExt := strings.TrimSuffix(name, ext)

	if idx := strings.LastIndex(withoutExt, "_"); idx != -1 {
		if i, err := strconv.Atoi(withoutExt[idx+1:]); err == nil {
			return i
		}
	}

	return -1
}

func setFileIndex(name string, idx int) string {
	idxS := strconv.Itoa(idx)
	ext := filepath.Ext(name)
	withoutExt := strings.TrimSuffix(name, ext)

	if i := strings.LastIndex(withoutExt, "_"); i != -1 {
<<<<<<< HEAD
		// Only prefixes with numbers counts
=======
>>>>>>> c4869d93
		if _, err := strconv.Atoi(withoutExt[i+1:]); err == nil {
			withoutExt = withoutExt[:i]
		}
	}

	return withoutExt + "_" + idxS + ext
}

func withoutIndex(s string) string {
	if i := strings.LastIndex(s, "_"); i != -1 {
		return s[:i]
	}

	return s
}

type sortByFileIndex []string

func (s sortByFileIndex) Len() int {
	return len(s)
}

func (s sortByFileIndex) Swap(i, j int) {
	s[i], s[j] = s[j], s[i]
}

func (s sortByFileIndex) Less(i, j int) bool {
	if withoutIndex(s[i]) == withoutIndex(s[j]) {
		return getFileIndex(s[i]) < getFileIndex(s[j])
	}

	return s[i] < s[j]
}

func (o *FileOutput) filename() string {
	defer o.mu.Unlock()
	o.mu.Lock()

	path := o.pathTemplate

	for name, fn := range dateFileNameFuncs {
		path = strings.Replace(path, name, fn(), -1)
	}

	if !o.config.append {
		nextChunk := false

		if o.currentName == "" ||
			((o.config.queueLimit > 0 && o.queueLength >= o.config.queueLimit) ||
				(o.config.sizeLimit > 0 && o.chunkSize >= int(o.config.sizeLimit))) {
			nextChunk = true
		}

		ext := filepath.Ext(path)
		withoutExt := strings.TrimSuffix(path, ext)

		if matches, err := filepath.Glob(withoutExt + "*" + ext); err == nil {
			if len(matches) == 0 {
				return setFileIndex(path, 0)
			}
			sort.Sort(sortByFileIndex(matches))

			last := matches[len(matches)-1]

			fileIndex := 0
			if idx := getFileIndex(last); idx != -1 {
				fileIndex = idx

				if nextChunk {
					fileIndex++
				}
			}

			return setFileIndex(last, fileIndex)
		}
	}

	return path
}

func (o *FileOutput) updateName() {
	o.currentName = filepath.Clean(o.filename())
}

func (o *FileOutput) Write(data []byte) (n int, err error) {
	if !isOriginPayload(data) {
		return len(data), nil
	}

	if o.file == nil || o.currentName != o.file.Name() {
		o.mu.Lock()
		o.Close()

		o.file, err = os.OpenFile(o.currentName, os.O_WRONLY|os.O_CREATE|os.O_TRUNC, 0660)
		o.file.Sync()

		if strings.HasSuffix(o.currentName, ".gz") {
			o.writer = gzip.NewWriter(o.file)
		} else {
			o.writer = bufio.NewWriter(o.file)
		}

		if err != nil {
			log.Fatal(o, "Cannot open file %q. Error: %s", o.currentName, err)
		}

		o.queueLength = 0
		o.mu.Unlock()
	}

	o.writer.Write(data)
	o.writer.Write([]byte(payloadSeparator))

	o.queueLength++

	return len(data), nil
}

func (o *FileOutput) flush() {
	// Don't exit on panic
	defer func() {
		if r := recover(); r != nil {
			log.Println("PANIC while file flush: ", r, o, string(debug.Stack()))
		}
	}()

	defer o.mu.Unlock()
	o.mu.Lock()

	if o.file != nil {
		if strings.HasSuffix(o.currentName, ".gz") {
			o.writer.(*gzip.Writer).Flush()
		} else {
			o.writer.(*bufio.Writer).Flush()
		}

		if stat, err := o.file.Stat(); err != nil {
			o.chunkSize = int(stat.Size())
		}
	}
}

func (o *FileOutput) String() string {
	return "File output: " + o.file.Name()
}

func (o *FileOutput) Close() error {
	if o.file != nil {
		if strings.HasSuffix(o.currentName, ".gz") {
			o.writer.(*gzip.Writer).Close()
		} else {
			o.writer.(*bufio.Writer).Flush()
		}
		o.file.Close()

		if o.config.onClose != nil {
			go o.config.onClose(o.file.Name())
		}
	}
	return nil
}<|MERGE_RESOLUTION|>--- conflicted
+++ resolved
@@ -54,7 +54,6 @@
 	o.config = config
 	o.updateName()
 
-<<<<<<< HEAD
 	if o.config.flushInterval == 0 {
 		o.config.flushInterval = time.Minute
 	}
@@ -67,8 +66,6 @@
 		}
 	}()
 
-=======
->>>>>>> c4869d93
 	go func() {
 		for {
 			time.Sleep(time.Second)
@@ -98,10 +95,6 @@
 	withoutExt := strings.TrimSuffix(name, ext)
 
 	if i := strings.LastIndex(withoutExt, "_"); i != -1 {
-<<<<<<< HEAD
-		// Only prefixes with numbers counts
-=======
->>>>>>> c4869d93
 		if _, err := strconv.Atoi(withoutExt[i+1:]); err == nil {
 			withoutExt = withoutExt[:i]
 		}
