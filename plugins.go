package main

import (
	"io"
	"reflect"
	"strings"
	"sync"
	"time"
)

// InOutPlugins struct for holding references to plugins
type InOutPlugins struct {
	Inputs  []io.Reader
	Outputs []io.Writer
	All     []interface{}
}

var pluginMu sync.Mutex

// Plugins holds all the plugin objects
var Plugins *InOutPlugins = new(InOutPlugins)

// extractLimitOptions detects if plugin get called with limiter support
// Returns address and limit
func extractLimitOptions(options string) (string, string) {
	split := strings.Split(options, "|")

	if len(split) > 1 {
		return split[0], split[1]
	}

	return split[0], ""
}

// Automatically detects type of plugin and initialize it
//
// See this article if curious about relfect stuff below: http://blog.burntsushi.net/type-parametric-functions-golang
func registerPlugin(constructor interface{}, options ...interface{}) {
	var path, limit string
	vc := reflect.ValueOf(constructor)

	// Pre-processing options to make it work with reflect
	vo := []reflect.Value{}
	for _, oi := range options {
		vo = append(vo, reflect.ValueOf(oi))
	}

	if len(vo) > 0 {
		// Removing limit options from path
		path, limit = extractLimitOptions(vo[0].String())

		// Writing value back without limiter "|" options
		vo[0] = reflect.ValueOf(path)
	}

	// Calling our constructor with list of given options
	plugin := vc.Call(vo)[0].Interface()
	pluginWrapper := plugin

	if limit != "" {
		pluginWrapper = NewLimiter(plugin, limit)
	} else {
		pluginWrapper = plugin
	}

	_, isR := plugin.(io.Reader)
	_, isW := plugin.(io.Writer)

	// Some of the output can be Readers as well because return responses
	if isR && !isW {
		Plugins.Inputs = append(Plugins.Inputs, pluginWrapper.(io.Reader))
	}

	if isW {
		Plugins.Outputs = append(Plugins.Outputs, pluginWrapper.(io.Writer))
	}

	Plugins.All = append(Plugins.All, plugin)
}

// InitPlugins specify and initialize all available plugins
func InitPlugins() {
	pluginMu.Lock()
	defer pluginMu.Unlock()

	for _, options := range Settings.inputDummy {
		registerPlugin(NewDummyInput, options)
	}

	for range Settings.outputDummy {
		registerPlugin(NewDummyOutput)
	}

	if Settings.outputStdout {
		registerPlugin(NewDummyOutput)
	}

	if Settings.outputNull {
		registerPlugin(NewNullOutput)
	}

	engine := EnginePcap
	if Settings.inputRAWEngine == "raw_socket" {
		engine = EngineRawSocket
	} else if Settings.inputRAWEngine == "pcap_file" {
		engine = EnginePcapFile
	}

	for _, options := range Settings.inputRAW {
		registerPlugin(NewRAWInput, options, engine, Settings.inputRAWTrackResponse, time.Duration(0), Settings.inputRAWRealIPHeader, Settings.inputRAWProtocol)
	}

	for _, options := range Settings.inputTCP {
		registerPlugin(NewTCPInput, options)
	}

	for _, options := range Settings.outputTCP {
		registerPlugin(NewTCPOutput, options)
	}

	for _, options := range Settings.inputFile {
		registerPlugin(NewFileInput, options, Settings.inputFileLoop)
	}

	for _, options := range Settings.outputFile {
		registerPlugin(NewFileOutput, options, &Settings.outputFileConfig)
	}

	for _, options := range Settings.inputHTTP {
		registerPlugin(NewHTTPInput, options)
	}

	// If we explicitly set Host header http output should not rewrite it
	// Fix: https://github.com/buger/gor/issues/174
	for _, header := range Settings.modifierConfig.headers {
		if header.Name == "Host" {
			Settings.outputHTTPConfig.OriginalHost = true
			break
		}
	}

	for _, options := range Settings.outputHTTP {
		registerPlugin(NewHTTPOutput, options, &Settings.outputHTTPConfig)
	}

<<<<<<< HEAD
	for _, options := range Settings.outputBinary {
		registerPlugin(NewBinaryOutput, options, &Settings.outputBinaryConfig)
=======
	if Settings.outputKafkaConfig.host != "" && Settings.outputKafkaConfig.topic != "" {
		registerPlugin(NewKafkaOutput, "", &Settings.outputKafkaConfig)
>>>>>>> 7c788296
	}
}<|MERGE_RESOLUTION|>--- conflicted
+++ resolved
@@ -143,12 +143,11 @@
 		registerPlugin(NewHTTPOutput, options, &Settings.outputHTTPConfig)
 	}
 
-<<<<<<< HEAD
 	for _, options := range Settings.outputBinary {
 		registerPlugin(NewBinaryOutput, options, &Settings.outputBinaryConfig)
-=======
+	}
+
 	if Settings.outputKafkaConfig.host != "" && Settings.outputKafkaConfig.topic != "" {
 		registerPlugin(NewKafkaOutput, "", &Settings.outputKafkaConfig)
->>>>>>> 7c788296
 	}
 }