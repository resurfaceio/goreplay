--- conflicted
+++ resolved
@@ -104,16 +104,11 @@
 	}()
 
 	if c.conn == nil || !c.isAlive() {
-<<<<<<< HEAD
-		Debug("[HTTP] Connecting:", c.baseURL)
-		c.Connect()
-=======
 		Debug("[HTTPClient] Connecting:", c.baseURL)
 		if err = c.Connect(); err != nil {
 			log.Println("[HTTPClient] Connection error:", err)
 			return
 		}
->>>>>>> 0a305821
 	}
 
 	timeout := time.Now().Add(5 * time.Second)
@@ -123,19 +118,11 @@
 	data = proto.SetHost(data, []byte(c.baseURL), []byte(c.host))
 
 	if c.config.Debug {
-<<<<<<< HEAD
-		Debug("[HTTP] Sending:", string(data))
-	}
-
-	if _, err = c.conn.Write(data); err != nil {
-		Debug("[HTTP] Write error:", err, c.baseURL)
-=======
 		Debug("[HTTPClient] Sending:", string(data))
 	}
 
 	if _, err = c.conn.Write(data); err != nil {
 		Debug("[HTTPClient] Write error:", err, c.baseURL)
->>>>>>> 0a305821
 		return
 	}
 
@@ -143,22 +130,14 @@
 	n, err := c.conn.Read(c.respBuf)
 
 	if err != nil {
-<<<<<<< HEAD
-		Debug("[HTTP] READ ERRORR!", err, c.conn)
-=======
 		Debug("[HTTPClient] Response read error", err, c.conn)
->>>>>>> 0a305821
 		return
 	}
 
 	payload := c.respBuf[:n]
 
 	if c.config.Debug {
-<<<<<<< HEAD
-		Debug("[HTTP] Received:", string(payload))
-=======
 		Debug("[HTTPClient] Received:", string(payload))
->>>>>>> 0a305821
 	}
 
 	if c.config.FollowRedirects > 0 && c.redirectsCount < c.config.FollowRedirects {
@@ -172,11 +151,7 @@
 			redirectPayload := []byte("GET " + string(location) + " HTTP/1.1\r\n\r\n")
 
 			if c.config.Debug {
-<<<<<<< HEAD
-				Debug("[HTTP] Redirecting to: " + string(location))
-=======
 				Debug("[HTTPClient] Redirecting to: " + string(location))
->>>>>>> 0a305821
 			}
 
 			return c.Send(redirectPayload)
